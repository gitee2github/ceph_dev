--- conflicted
+++ resolved
@@ -583,16 +583,12 @@
 
 Package: radosgw
 Architecture: linux-any
-<<<<<<< HEAD
-Depends: librgw2, ceph-common (= ${binary:Version}), mime-support,
-         ${misc:Depends}, ${shlibs:Depends}
-=======
 Depends: ceph-common (= ${binary:Version}),
          mime-support,
          python-flask,
+	 librgw2,
          ${misc:Depends},
          ${shlibs:Depends}
->>>>>>> 389ecbbc
 Description: REST gateway for RADOS distributed object store
  RADOS is a distributed object store used by the Ceph distributed
  storage system.  This package provides a REST gateway to the
