--- conflicted
+++ resolved
@@ -2726,7 +2726,7 @@
     obj.init_ns(s->bucket, tmp_obj_name, mp_ns);
     // the meta object will be indexed with 0 size, we c
     obj.set_in_extra_data(true);
-<<<<<<< HEAD
+    obj.index_hash_source = s->object_str;
 
     RGWRados::Object op_target(store, s->bucket_info, *(RGWObjectCtx *)s->obj_ctx, obj);
     op_target.set_versioning_disabled(true); /* no versioning for multipart meta */
@@ -2738,10 +2738,6 @@
     obj_op.meta.flags = PUT_OBJ_CREATE_EXCL;
 
     ret = obj_op.write_meta(0, attrs);
-=======
-    obj.index_hash_source = s->object_str;
-    ret = store->put_obj_meta(s->obj_ctx, obj, 0, NULL, attrs, RGW_OBJ_CATEGORY_MULTIMETA, PUT_OBJ_CREATE_EXCL, s->owner.get_id());
->>>>>>> 235d97a6
   } while (ret == -EEXIST);
 }
 
@@ -3122,12 +3118,8 @@
         string oid = mp.get_part(obj_iter->second.num);
         rgw_obj obj;
         obj.init_ns(s->bucket, oid, mp_ns);
-<<<<<<< HEAD
+        obj.index_hash_source = s->object_str;
         ret = store->delete_obj(*obj_ctx, s->bucket_info, obj, 0);
-=======
-        obj.index_hash_source = s->object_str;
-        ret = store->delete_obj(s->obj_ctx, owner, obj);
->>>>>>> 235d97a6
         if (ret < 0 && ret != -ENOENT)
           return;
       } else {
@@ -3135,12 +3127,8 @@
         RGWObjManifest::obj_iterator oiter;
         for (oiter = manifest.obj_begin(); oiter != manifest.obj_end(); ++oiter) {
           rgw_obj loc = oiter.get_location();
-<<<<<<< HEAD
+          loc.index_hash_source = s->object_str;
           ret = store->delete_obj(*obj_ctx, s->bucket_info, loc, 0);
-=======
-          loc.index_hash_source = s->object_str;
-          ret = store->delete_obj(s->obj_ctx, owner, loc);
->>>>>>> 235d97a6
           if (ret < 0 && ret != -ENOENT)
             return;
         }
@@ -3151,12 +3139,8 @@
   // and also remove the metadata obj
   meta_obj.init_ns(s->bucket, meta_oid, mp_ns);
   meta_obj.set_in_extra_data(true);
-<<<<<<< HEAD
+  meta_obj.index_hash_source = s->object_str;
   ret = store->delete_obj(*obj_ctx, s->bucket_info, meta_obj, 0);
-=======
-  meta_obj.index_hash_source = s->object_str;
-  ret = store->delete_obj(s->obj_ctx, owner, meta_obj);
->>>>>>> 235d97a6
   if (ret == -ENOENT) {
     ret = -ERR_NO_SUCH_BUCKET;
   }
